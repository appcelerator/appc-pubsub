--- conflicted
+++ resolved
@@ -18,14 +18,9 @@
   },
   "homepage": "https://github.com/appcelerator/appc-pubsub",
   "dependencies": {
-<<<<<<< HEAD
     "axios": "1.6.4",
-    "basic-auth": "2.0.1"
-=======
-    "axios": "0.26.0",
     "basic-auth": "2.0.1",
     "debug": "4.3.4"
->>>>>>> 47702ee3
   },
   "devDependencies": {
     "eslint": "8.56.0",

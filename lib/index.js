const { createHash, createHmac } = require('crypto');
const { EventEmitter } = require('events');
const { hostname } = require('os');
const { inherits } = require('util');

const axios = require('axios');
const auth = require('basic-auth');
const debugModule = require('debug');

const { version } = require('../package.json');

const environments = {
	production: 'https://pubsub.platform.axway.com',
	preproduction: 'https://pubsub.axwaytest.net'
};
const fingerprint = createHash('sha256').update(hostname() || Date.now()).digest('hex');
const preproductionEnvironments = [ 'preproduction', 'development' ];
const userAgent = `appc-pubsub/${version} (${fingerprint})`;

let pendingChecks = [];
let debug = {
	info: debugModule('appc-pubsub:info'),
	error: debugModule('appc-pubsub:error')
};

/**
 * Class constructor
 *
 * @class PubSubClient
 * @param {Object} opts options for configuring the client
 */
function PubSubClient(opts) {
	opts = opts || {};

	// Enable logging if enabled.
	opts.debug && debugModule.enable('appc-pubsub:' + (typeof opts.debug === 'string' ? opts.debug : '*'));

	// prefer the environment settings over config
	let env = opts.env || (_isPreproduction() ? 'preproduction' : 'production');
	this.url = opts.url || environments[env] || environments.production;

	// Require key and secret.
	this.disabled = opts.disabled;
	this.key = opts.key;
	this.secret = opts.secret;

	if (this.disabled) {
		return;
	}
	if (!this.key) {
		throw new Error('missing key');
	}
	if (!this.secret) {
		throw new Error('missing secret');
	}

	this.timeout = opts.timeout || 10000;
	this.retryLimit = opts.retryLimit || 10;
	this.retries = {};

	this.fetchConfig();

	// These functions need the client binding for use as a middleware/route
	this.authenticateWebhook = this.authenticateWebhook.bind(this);
	this.handleWebhook = this.handleWebhook.bind(this);
}

inherits(PubSubClient, EventEmitter);

/**
 * Authenticates a webhook request as being from pubsub server. Can be used as middleware.
 * @param {http.ClientRequest} req request object containing auth details
 * @param {http.ServerResponse} [res] response object for responding with errors
 * @param {Function} [next] optional callback function for use in middleware
 * @return {Boolean} whether the request is authenticated
 */
PubSubClient.prototype.authenticateWebhook = function (req, res, next) {
	if (req._authenticatedWebhook) {
		next && next();
		return true;
	}
<<<<<<< HEAD
	// Make sure the client has consumption enabled
	if (!this.config.can_consume) {
		res && res.writeHead(400, { 'Content-Type': 'application/json' });
		res && res.end(JSON.stringify({
			success: false,
			message: 'This client does not have consumption enabled.'
		}));
		return false;
	}
	debug.info('authenticating webhook using: method =', this.config.auth_type);

	let conf = this.config,
		headers = req && req.headers || {},
		creds = auth(req),
		// Validate request using clients authentication method
		authenticated
			// Check the basic auth credentials match...
			= conf.auth_type === 'basic'
				? creds.name === conf.auth_user && creds.pass === conf.auth_pass
				// ...or the request has the correct auth token
				: conf.auth_type === 'token'
					? headers['x-auth-token'] === this.config.auth_token
					// ...or the signature matches the body signed with the client secret
					: conf.auth_type === 'key_secret'
						? headers['x-signature'] === createHmac('SHA256', this.secret).update(JSON.stringify(req.body)).digest('hex')
						// ...otherwise there's no authentication for the client
						: true;

	// Make sure the request is from pubsub server
	if (!authenticated) {
		debug.error('webhook authentication failed', headers);
		res && res.writeHead(401, { 'Content-Type': 'application/json' });
		res && res.end(JSON.stringify({
			success: false,
			message: 'Unauthorized'
		}));
		return false;
	}
	req._authenticatedWebhook = true;
	next && next();
	return true;
=======
	this._getBody(req, res, function (body) {
		// Make sure the client has consumption enabled
		if (!this.config.can_consume) {
			res && res.writeHead(400, { 'Content-Type': 'application/json' });
			res && res.end(JSON.stringify({
				success: false,
				message: 'This client does not have consumption enabled.'
			}));
			return false;
		}
		debug('authenticating webhook using: method =', this.config.auth_type);

		let conf = this.config,
			headers = req && req.headers || {},
			creds = auth(req),
			// Validate request using clients authentication method
			authenticated
				// Check the basic auth credentials match...
				= conf.auth_type === 'basic'
					? creds.name === conf.auth_user && creds.pass === conf.auth_pass
					// ...or the request has the correct auth token
					: conf.auth_type === 'token'
						? headers['x-auth-token'] === this.config.auth_token
						// ...or the signature matches the body signed with the client secret
						: conf.auth_type === 'key_secret'
							? headers['x-signature'] === createHmac('SHA256', this.secret).update(JSON.stringify(body)).digest('hex')
							// ...otherwise there's no authentication for the client
							: true;

		// Make sure the request is from pubsub server
		if (!authenticated) {
			debug('webhook authentication failed', headers);
			res && res.writeHead(401, { 'Content-Type': 'application/json' });
			res && res.end(JSON.stringify({
				success: false,
				message: 'Unauthorized'
			}));
			return false;
		}
		req._authenticatedWebhook = true;
		next && next();
		return true;
	});
>>>>>>> 05874b96
};

/**
 * Fetch client config from the server.
 */
PubSubClient.prototype.fetchConfig = function () {
	const url = new URL('/api/client/config', this.url);
	const opts = {
		url: url.href,
		headers: {
			'user-agent': userAgent,
			APIKey: this.key,
			APISig: createHmac('SHA256', this.secret).update('{}').digest('base64')
		},
		timeout: this.timeout
	};
	debug.info('fetching client config', this.key);
	this.config = {};
	axios(opts)
		.then(resp => {
			const data = resp.data && resp.data.key && resp.data[resp.data.key];
			if (!data) {
				let err = new Error('invalid response');
				return debug.error('error', err, resp.status, resp.data);
			}

			if (data.can_consume) {
				// Extract topic from keys of event map.
				data.topics = Object.keys(data.events || {});

				// Get basic auth creds from the url
				if (data.auth_type === 'basic' && data.url) {
					const url = new URL(data.url);
					data.auth_user = url.username;
					data.auth_pass = url.password;
				}
			}

			this.config = data;

			this.on('configured', () => pendingChecks.forEach(this._validateTopic.bind(this)));
			this.emit('configured', this.config);
			return debug.info('got config', this.config);
		})
		.catch(e => {
			// if 401 that means the apikey, secret is wrong. disable before raising an error
			if (e.response && e.response.status === 401) {
				e.message = 'Unauthorized';
				this.emit('unauthorized', String(e), opts);
			}
			debug.error('error fetching config', String(e));
		});
};

/**
 * Validates that event name is in client's subscribed topics (or provided topic list).
 *
 * @param {String} name topic/event name
 * @param {Array} topics (optional) set of topics to validate against, defaults to this.config.topics
 * @returns {Boolean} true if event matched topics
 */
PubSubClient.prototype.hasSubscribedTopic = function (name, topics) {
	// Event names are prefixed, so strip it.
	name = name.replace('event:', '');
	// Add internal events since they will be emitted.
	let validTopics = [ 'configured', 'unauthorized' ].concat(topics || this.config.topics || []);
	return validTopics.find(topic => {
		// Name matches topic
		if (topic === name) {
			return topic;
		}
		// Fall out if exact match missed and topic does not have wildcard.
		if (!topic.includes('*')) {
			return null;
		}
		let eventSegments = name.split('.');
		let topicSegments = topic.split('.');
		// Fall out if topic is not double-splatted and segment counts do not match.
		if (!topic.includes('**') && eventSegments.length !== topicSegments.length) {
			return null;
		}
		// Check if name matches topic segment checks.
		return topicSegments.reduce(function (m, segment, i) {
			return m && (
				// segment matched
				segment === eventSegments[i]
				// segment was wildcarded
				|| segment === '*'
				// segment was terminus and double-splatted
				|| (segment === '**' && i === topicSegments.length - 1)
			);
		}, true);
	}) || null;
};

/**
 * Webhook handler route that exposes events using the EventEmitter pattern.
 * @param {http.ClientRequest} req Request object
 * @param {http.ServerResponse} res Response object
 */
PubSubClient.prototype.handleWebhook = function (req, res) {
	// Make sure the request has been authenticated
	if (!this.authenticateWebhook(req, res)) {
		return;
	}

<<<<<<< HEAD
	let topic = req.body.topic;
	debug.info('event received', topic, req.body);

	// Search for any configured regex matches and emit using those too
	if (this.hasSubscribedTopic(topic)) {
		debug.info('emitting event:' + topic);
		this.emit('event:' + topic, req.body);
	}
=======
	this._getBody(req, res, function (body) {
		let topic = body.topic;
		debug('event received', topic, body);

		// Search for any configured regex matches and emit using those too
		if (this.hasSubscribedTopic(topic)) {
			debug('emitting event:' + topic);
			this.emit('event:' + topic, body);
		}
>>>>>>> 05874b96

		res.writeHead(200, { 'Content-Type': 'application/json' });
		res.end(JSON.stringify({ success: true }));
	});
};

/**
 * Publish an event with name and optional data.
 * @param {String} event name of the event
 * @param {Object} data optional event payload or undefined/null if no event data
 * @param {Object} options the options object
 */
PubSubClient.prototype.publish = function (event, data = {}, options = {}) {
	if (this.disabled) {
		return;
	}
	debug.info('publish', event);
	if (!event) {
		throw new Error('required event name');
	}
	if (Buffer.byteLength(event) > 255) {
		throw new Error('name length must be less than 255 bytes');
	}
	if (typeof data !== 'object') {
		throw new Error('data must be an object');
	}
	// Clone data before serialization pass so objects are not modified.
	try {
		data = JSON.parse(JSON.stringify(data || {}));
	} catch (e) {
		throw new Error('data could not be parsed');
	}

	if (typeof options !== 'object') {
		throw new Error('options must be an object');
	}

	// Default timestamp if not provided.
	if (!options.timestamp) {
		options.timestamp = Date.now();
	}

	// Generate identifier and send event.
	this._send(event + '-' + Date.now(), {
		data: _sanitize(data, []),
		event,
		options
	});
};

/**
 * Parse the request body.
 * @param {Object} req Request object
 * @param {Object} res Response object
 * @param {Function} cb Callback function
 */
PubSubClient.prototype._getBody = function (req, res, cb) {
	const self = this;

	// If the body is already parsed return it.
	if (req.body || req._pubsubBody) {
		cb.call(self, req.body || req._pubsubBody);
		return;
	}

	// Expect JSON body.
	if (req.headers['content-type'] !== 'application/json') {
		this._sendBodyError(req, res);
		return;
	}

	const length = req.headers['content-length'];
	let data = '';

	// Read the request body falling out if it's too long.
	req.on('data', req._pubsubDataListener = function (d) {
		data += d.toString();
		if (data.length > length) {
			return self._sendBodyError(req, res);
		}
	});

	// Once the request has ended parse the body.
	req.on('end', req._pubsubEndListener = function () {
		let parsed;
		try {
			parsed = JSON.parse(data);
		} catch (err) {
			return self._sendBodyError(req, res);
		}
		req._pubsubBody = parsed;
		cb.call(self, parsed);
	});
};

/**
 * Response with an error if the body cannot be parsed.
 * @param {Object} req Request object
 * @param {Object} res Response object
 */
PubSubClient.prototype._sendBodyError = function (req, res) {
	req._pubsubDataListener && req.off('data', req._pubsubDataListener);
	req._pubsubEndListener && req.off('end', req._pubsubEndListener);
	res.writeHead(400, { 'Content-Type': 'application/json' });
	res.end(JSON.stringify({ success: false, message: 'Body parse error' }));
};

/**
 * Retry event.
 * @private
 * @param {String} id hash to identify the event being sent
 * @param {Object} data the data object
 * @param {String} reason the retry reason
 * @param {Object} opts the options object
 * @returns {void}
 */
PubSubClient.prototype._retry = function (id, data, reason, opts) {
	debug.info('retry called', reason, opts);

	if (this.disabled) {
		return debug.info('retry ignored, disabled:', !!this.disabled, new Error().stack);
	}

	if (this.retries[id] > this.retryLimit) {
		return debug.error('Retry limit exceeded', new Error().stack);
	}

	// run again with exponential backoff each time
	setTimeout(() => this._send(id, data), Math.max(500, (Math.pow(2, this.retries[id]) - 1) * 500));
	this.emit('retry', reason, opts, this.retries[id]);
};

/**
 * Sending event to the server.
 * @private
 * @param {String} id hash to identify the event being sent
 * @param {Object} data the data object
 * @return {void}
 */
PubSubClient.prototype._send = function (id, data) {
	if (this.disabled) {
		return false;
	}

	debug.info('_send', id, data);

	// shouldn't get here, but empty data slot
	if (!data || !data.event) {
		return;
	}

	this.retries[id] = (this.retries[id] || 0) + 1;

	const url = new URL('/api/event', this.url);
	let opts = {
		url: url.href,
		method: 'post',
		data,
		headers: {
			'user-agent': userAgent,
			APIKey: this.key,
			APISig: createHmac('SHA256', this.secret).update(JSON.stringify(data)).digest('base64')
		},
		timeout: this.timeout
	};

	try {
		axios(opts)
			.then(resp => {
				// reset our retry count on successfully sending
				delete this.retries[id];

				// emit an event
				this.emit('response', resp, opts);

				// log status
				return debug.info('response received, status:', resp.status);
			})
			// handle HTTP errors
			.catch(e => {
				const err = new Error('invalid response');
				err.code = e.response && e.response.status || String(e);

				// if 401, that means the apikey or secret is wrong or event is not allowed; do not attempt to retry
				if (err.code === 401) {
					err.message = 'Unauthorized';
					this.emit('unauthorized', String(err), opts);
					return debug.error('sending event failed', String(err));
				}

				// if 400, that means the event failed validation; do not attempt to retry
				if (err.code === 400) {
					err.message = 'Failed';
					return debug.error('sending event failed', e.response && e.response.data || String(e));
				}

				// Otherwise, since it wasn't a validation or authorization error, log and retry.
				debug.error('received error', String(err), opts);
				return this._retry(id, data, err.code, opts);
			});
	} catch (e) {
		// axios throwing outright (and not getting caught) likely means invalid opts.
		// Log, but do not retry.
		debug.error('web request received error', e, opts);
	}
};

/**
 * Determines if event is a subscribed topic.
 * @private
 * @param {String} name event name
 */
PubSubClient.prototype._validateTopic = function (name) {
	if (String(name).startsWith('event:') && !this.hasSubscribedTopic(name)) {
		debug.error('Unexpected event', name, ': client not configured to receive this event');
	}
};

/**
 * Stub deprecated close function.
 * @deprecated Websocket connections are no longer supported. Deprecated in v1.4.0. Removed in v2.0.0.
 */
PubSubClient.prototype.close = function () {
	debug.error('PubSubClient.close function has been deprecated. Websocket connections are no longer supported.');
};

/**
 * Stub deprecated getFingerprint function.
 * @deprecated Deprecated in v1.6.0. Removed in v2.0.0.
 * @param {Function} callback callback
 * @returns {void}
 */
PubSubClient.prototype.getFingerprint = function (callback) {
	debug.error('PubSubClient.getFingerprint function has been deprecated.');
	callback && callback(null, fingerprint);
};

/**
 * Stub deprecated getSubscribedTopic function.
 * @deprecated Renamed to hasSubscribedTopic in v1.6.0. Removed in v2.0.0.
 */
PubSubClient.prototype.getSubscribedTopic = PubSubClient.prototype.hasSubscribedTopic;

let on = PubSubClient.prototype.on;
PubSubClient.prototype.on = function (name) {
	debug.info('on', name);
	// If the topics have been fetched then we can attempt to warn about events
	// that aren't configured to be received by this client
	if (!this.configured) {
		pendingChecks.push(name);
	} else {
		this._validateTopic(name);
	}
	return on.apply(this, arguments);
};

module.exports = PubSubClient;

/**
 * Checks process.env flags to determine if env is preproduction or developement.
 * @return {Boolean} flag if preproduction or development env
 */
function _isPreproduction() {
	return String(process.env.NODE_ACS_URL).includes('.appctest.com')
		|| String(process.env.NODE_ACS_URL).includes('.axwaytest.net')
		|| preproductionEnvironments.includes(process.env.NODE_ENV)
		|| preproductionEnvironments.includes(process.env.APPC_ENV);
}

/**
 * Removes potentially private data.
 * @param {Object} obj object to sanitize
 * @param {Array} seen list of enumerated properties
 * @return {Object} sanitized object
 */
function _sanitize(obj, seen) {
	if (!obj || typeof obj !== 'object') {
		return obj;
	}
	if (obj instanceof RegExp) {
		return obj.source;
	}
	if (obj instanceof Date) {
		return obj;
	}
	Object.keys(obj).forEach(function (key) {
		var value = obj[key],
			t = typeof value;
		if (t === 'function') {
			delete obj[key];
		} else if (/^(password|creditcard)/.test(key)) {
			// the server side does masking as well, but doesn't hurt to do it at origin
			obj[key] = '[HIDDEN]';
		} else if (value instanceof Date) {
			// do nothing
		} else if (value instanceof RegExp) {
			obj[key] = value.source;
		} else if (value && t === 'object') {
			if (seen.includes(value)) {
				value = '[Circular]';
			} else {
				seen.push(value);
				value = _sanitize(value, seen);
			}
			obj[key] = value;
		}
	});
	return obj;
}<|MERGE_RESOLUTION|>--- conflicted
+++ resolved
@@ -79,49 +79,7 @@
 		next && next();
 		return true;
 	}
-<<<<<<< HEAD
-	// Make sure the client has consumption enabled
-	if (!this.config.can_consume) {
-		res && res.writeHead(400, { 'Content-Type': 'application/json' });
-		res && res.end(JSON.stringify({
-			success: false,
-			message: 'This client does not have consumption enabled.'
-		}));
-		return false;
-	}
-	debug.info('authenticating webhook using: method =', this.config.auth_type);
-
-	let conf = this.config,
-		headers = req && req.headers || {},
-		creds = auth(req),
-		// Validate request using clients authentication method
-		authenticated
-			// Check the basic auth credentials match...
-			= conf.auth_type === 'basic'
-				? creds.name === conf.auth_user && creds.pass === conf.auth_pass
-				// ...or the request has the correct auth token
-				: conf.auth_type === 'token'
-					? headers['x-auth-token'] === this.config.auth_token
-					// ...or the signature matches the body signed with the client secret
-					: conf.auth_type === 'key_secret'
-						? headers['x-signature'] === createHmac('SHA256', this.secret).update(JSON.stringify(req.body)).digest('hex')
-						// ...otherwise there's no authentication for the client
-						: true;
-
-	// Make sure the request is from pubsub server
-	if (!authenticated) {
-		debug.error('webhook authentication failed', headers);
-		res && res.writeHead(401, { 'Content-Type': 'application/json' });
-		res && res.end(JSON.stringify({
-			success: false,
-			message: 'Unauthorized'
-		}));
-		return false;
-	}
-	req._authenticatedWebhook = true;
-	next && next();
-	return true;
-=======
+
 	this._getBody(req, res, function (body) {
 		// Make sure the client has consumption enabled
 		if (!this.config.can_consume) {
@@ -132,7 +90,7 @@
 			}));
 			return false;
 		}
-		debug('authenticating webhook using: method =', this.config.auth_type);
+		debug.info('authenticating webhook using: method =', this.config.auth_type);
 
 		let conf = this.config,
 			headers = req && req.headers || {},
@@ -153,7 +111,7 @@
 
 		// Make sure the request is from pubsub server
 		if (!authenticated) {
-			debug('webhook authentication failed', headers);
+			debug.error('webhook authentication failed', headers);
 			res && res.writeHead(401, { 'Content-Type': 'application/json' });
 			res && res.end(JSON.stringify({
 				success: false,
@@ -165,7 +123,6 @@
 		next && next();
 		return true;
 	});
->>>>>>> 05874b96
 };
 
 /**
@@ -272,26 +229,15 @@
 		return;
 	}
 
-<<<<<<< HEAD
-	let topic = req.body.topic;
-	debug.info('event received', topic, req.body);
-
-	// Search for any configured regex matches and emit using those too
-	if (this.hasSubscribedTopic(topic)) {
-		debug.info('emitting event:' + topic);
-		this.emit('event:' + topic, req.body);
-	}
-=======
 	this._getBody(req, res, function (body) {
 		let topic = body.topic;
-		debug('event received', topic, body);
+		debug.info('event received', topic, body);
 
 		// Search for any configured regex matches and emit using those too
 		if (this.hasSubscribedTopic(topic)) {
-			debug('emitting event:' + topic);
+			debug.info('emitting event:' + topic);
 			this.emit('event:' + topic, body);
 		}
->>>>>>> 05874b96
 
 		res.writeHead(200, { 'Content-Type': 'application/json' });
 		res.end(JSON.stringify({ success: true }));

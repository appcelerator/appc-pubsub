'use strict';

const basicAuth = require('basic-auth');
const exec = require('child_process').exec;
const url = require('url');
const crypto = require('crypto');
const util = require('util');
const request = require('request');
const EventEmitter = require('events').EventEmitter;
const version = require('../package.json').version;

let debug = require('debug')('appc:pubsub');

let environments = {
		'production': 'https://pubsub.appcelerator.com',
		'preproduction': 'https://pubsub-preprod.cloud.appctest.com'
	},
	fingerprint;

/**
 * Checks process.env flags to determine if env is preproduction or developement.
 * @return {Boolean} flag if preproduction or development env
 */
function isPreproduction() {
	return process.env.NODE_ACS_URL
		&& process.env.NODE_ACS_URL.indexOf('.appctest.com') > 0
		|| process.env.NODE_ENV === 'preproduction'
		|| process.env.APPC_ENV === 'preproduction'
		|| process.env.NODE_ENV === 'development'
		|| process.env.APPC_ENV === 'development';
}

function sha1(value) {
	var crypto = require('crypto');
	var sha = crypto.createHash('sha1');
	sha.update(value);
	return sha.digest('hex');
}

/**
 * Gets unique fingerprint for the machine (hashed) which is used for server-side client id tracking.
 * @param {Function} callback the callback function
 * @param {String} append append to command
 * @return {void}
 */
function getComputerFingerprint(callback, append) {
	if (fingerprint) {
		return callback && callback(null, fingerprint);
	}

	let cmd;
	switch (process.platform) {
		case 'darwin':
			// serial number + uuid is a good fingerprint
			cmd = 'ioreg -l | awk \'/IOPlatformSerialNumber/ { print $4 }\' | sed s/\\"//g && ioreg -rd1 -c IOPlatformExpertDevice |  awk \'/IOPlatformUUID/ { print $3; }\' | sed s/\\"//g;';
			debug('running:', cmd);
			return exec(cmd, function (err, stdout) {
				if (err) {
					return callback(err);
				}
				fingerprint = sha1(stdout + process.pid);
				callback && callback(null, fingerprint);
			});
		case 'win32':
		case 'windows':
			cmd = 'reg query HKLM\\Software\\Microsoft\\Cryptography /v MachineGuid';
			if (append) {
				cmd += append;
			}
			debug('running:', cmd);
			return exec(cmd, function (err, stdout) {
				if (err && !append) {
					debug('trying again, forcing it to use 64bit registry view');
					return getComputerFingerprint(callback, ' /reg:64');
				} else if (err) {
					return callback(err);
				}
				let tokens = stdout.trim().split(/\s/),
					serial = tokens[tokens.length - 1];
				fingerprint = sha1(serial + process.pid);
				callback && callback(null, fingerprint);
			});
		case 'linux':
			cmd = 'ifconfig | grep eth0 | grep -i hwaddr | awk \'{print $1$5}\' | sed \'s/://g\' | xargs echo | sed \'s/ //g\'';
			debug('running:', cmd);
			return exec(cmd, function (err, stdout) {
				if (err) {
					return callback(err);
				}
				let serial = stdout.trim();
				fingerprint = sha1(serial + process.pid);
				callback && callback(null, fingerprint);
			});
		default:
			return callback(new Error('Unknown platform:' + process.platform));
	}
}

/**
 * Class constructor
 *
 * @class PubSubClient
 * @param {Object} opts options for configuring the client
 */
function PubSubClient(opts) {
	opts = opts || {};
	opts.debug && (debug = function () {
		let args = Array.prototype.slice.call(arguments);
		if (args[0] && !!~args[0].indexOf('%')) {
			let result = util.format.apply(util.format, args);
			console.log('appc:pubsub'.red, result);
		} else {
			args.unshift('appc:pubsub'.red);
			console.log.apply(this, args);
		}
	});

	// prefer the environment settings over config
	let env = opts.env || (isPreproduction() ? 'preproduction' : 'production');
	this.url = opts.url || environments[env] || environments.production;

	// Require key and secret.
	this.disabled = opts.disabled;
	this.key = opts.key;
	this.secret = opts.secret;
	if (!this.disabled && !this.key) {
		throw new Error('missing key');
	}
	if (!this.disabled && !this.secret) {
		throw new Error('missing secret');
	}

	this.timeout = opts.timeout || 10000;

<<<<<<< HEAD
=======
	let self = this;
	if (opts.newrelic) {
		let newrelic = opts.newrelic;
		// on a retry, we are going to send a custom metric to newrelic if configured
		this.on('retry', function (code, opts, retries) {
			var message = code || 'Event retry';
			var err = new Error(message);
			try {
				newrelic.noticeError(err, {
					key: opts.key,
					url: self.url,
					fingerprint: fingerprint,
					retrycount: retries
				});
			} catch (e) {
				self.emit('error', e);
			}
		});
	}
>>>>>>> 06a76462
	getComputerFingerprint();
	this.fetchConfig();
	// These functions need the client binding for use as a middleware/route
	this.authenticateWebhook = this.authenticateWebhook.bind(this);
	this.handleWebhook = this.handleWebhook.bind(this);
}

util.inherits(PubSubClient, EventEmitter);

/**
 * Close (deprecated).
 */
PubSubClient.prototype.close = function () {
	debug('pubsub.close() is deprecated. This function does nothing');
};

/**
 * Fetch client config from the server.
 * @param {Function} callback the callback function
 */
PubSubClient.prototype.fetchConfig = function () {
	// some random data to sign for the signature
	let data = { },
		opts = {
			url: url.resolve(this.url, '/api/client/config'),
			method: 'get',
			json: data,
			headers: {
				'User-Agent': 'Appcelerator PubSub Client/' + version + ' (' + fingerprint + ')',
				'APIKey': this.key,
				'APISig': crypto.createHmac('SHA256', this.secret).update(JSON.stringify(data)).digest('base64')
			},
			gzip: true,
			timeout: this.timeout,
			followAllRedirects: true,
			rejectUnauthorized: !!~this.url.indexOf(environments.production.split('.').slice(-2).join('.'))
		};
	debug('fetching client config');
	this.config = {};
	request(opts, function (err, resp, body) {
		if (err) {
			return debug('error', err);
		}
		let data = body && body[body.key];

		if (!data || resp.statusCode !== 200) {
			let err = new Error('invalid response');
			err.code = resp.statusCode;
			// if 401 that means the apikey, secret is wrong. disable before raising an error
			if (resp.statusCode === 401) {
				err.message = 'Unauthorized';
				this.emit('unauthorized', err, opts);
			}
			return debug('error', err, resp.statusCode, resp.body);
		}

		this._parseConfig(data);
		debug('got config', this.config);
		this.emit('configured', this.config);
	}.bind(this));
};

PubSubClient.prototype._parseConfig = function (data) {
	if (data.can_consume) {
		// Extract topic from keys of event map.
		data.topics = Object.keys(data.events || {});

		// Get basic auth creds from the url
		if (data.auth_type === 'basic' && data.url) {
			let details = (url.parse(data.url) || '').auth.split(':');
			data.auth_user = details[0];
			data.auth_pass = details[1];
		}
	}
	this.config = data;
};

/**
 * Authenticates a webhook request as being from pubsub server. Can be used as
 * middleware.
 * @param {http.ClientRequest} req request object containing auth details
 * @param {http.ServerResponse} [res] response object for responding with errors
 * @param {Function} [next] optional callback function for use in middleware
 * @return {Boolean} whether the request is authenticated
 */
PubSubClient.prototype.authenticateWebhook = function (req, res, next) {
	if (req._authenticatedWebhook) {
		next && next();
		return true;
	}
	// Make sure the client has consumption enabled
	if (!this.config.can_consume) {
		res && res.writeHead(400, { 'Content-Type': 'application/json' });
		res && res.end(JSON.stringify({
			success: false,
			message: 'This client does not have consumption enabled.'
		}));
		return false;
	}
	debug('authenticating webhook using: method =', this.config.auth_type);

	let conf = this.config,
		headers = req && req.headers || {},
		user = basicAuth(req),
		// Validate request using clients authentication method
		authenticated
			// Check the basic auth credentials match...
			= conf.auth_type === 'basic' ? user.name === conf.auth_user && user.pass === conf.auth_pass
				// ...or the request has the correct auth token
				: conf.auth_type === 'token' ? headers['x-auth-token'] === this.config.auth_token
					// ...or the signature matches the body signed with the client secret
					: conf.auth_type === 'key_secret' ? headers['x-signature'] === crypto.createHmac('SHA256', this.secret).update(JSON.stringify(req.body)).digest('hex')
						// ...otherwise there's no authentication for the client
						: true;

	// Make sure the request is from pubsub server
	if (!authenticated) {
		debug('webhook authentication failed', headers);
		res && res.writeHead(401, { 'Content-Type': 'application/json' });
		res && res.end(JSON.stringify({
			success: false,
			message: 'Unauthorized'
		}));
		return false;
	}
	req._authenticatedWebhook = true;
	next && next();
	return true;
};

/**
 * Webhook handler route that exposes events using the EventEmitter pattern.
 * @param {http.ClientRequest} req Request object
 * @param {http.ServerResponse} res Response object
 */
PubSubClient.prototype.handleWebhook = function (req, res) {
	// Make sure the request has been authenticated
	if (!this.authenticateWebhook(req, res)) {
		return;
	}

	let event = req.body.event;
	debug('event received', event, req.body);

	// Search for any configured regex matches and emit using those too
	this.config.topics.forEach(topic => {
		// Make sure it's not emitted again using the exact name
		if (topic === event || new RegExp(topic).test(event)) {
			debug('emitting event:' + topic);
			this.emit('event:' + topic, req.body);
		}
	});

	res.writeHead(200, { 'Content-Type': 'application/json' });
	res.end(JSON.stringify({ success: true }));
};

/**
 * Returns fingerprint if set, or passes to callback, or generates fingerprint.
 * @param {Function} callback the callback function
 * @return {String} fingerprint
 */
PubSubClient.prototype.getFingerprint = function (callback) {
	if (fingerprint && callback) {
		return callback(null, fingerprint);
	} else if (fingerprint) {
		return fingerprint;
	} else if (callback) {
		return getComputerFingerprint(callback);
	}
	throw new Error('fingerprint has not yet been generated. invoke this function with a callback');
};

function serialize(obj, seen) {
	if (!obj || typeof(obj) !== 'object') {
		return obj;
	}
	if (obj instanceof RegExp) {
		return obj.source;
	}
	if (obj instanceof Date) {
		return obj;
	}
	Object.keys(obj).forEach(function (key) {
		var value = obj[key],
			t = typeof(value);
		if (t === 'function') {
			delete obj[key];
		} else if (/^(password|creditcard)/.test(key)) {
			// the server side does masking as well, but doesn't hurt to do it at origin
			obj[key] = '[HIDDEN]';
		} else if (value instanceof Date) {
			// do nothing
		} else if (value instanceof RegExp) {
			obj[key] = value.source;
		} else if (t === 'object') {
			if (seen.indexOf(value) !== -1) {
				value = '[Circular]';
			} else {
				seen.push(value);
				value = serialize(value, seen);
			}
			obj[key] = value;
		}
	});
	return obj;
}

/**
 * publish an event with name and optional data
 * @param {String} name name of the event
 * @param {Object} data optional event payload or undefined/null if no event data
 * @param {Object} options the options object
 * @return {void}
 */
PubSubClient.prototype.publish = function (name, data, options) {
	if (this.disabled) {
		return;
	}
	debug('publish %s', name);
	if (!name) {
		throw new Error('required event name');
	}
	if (Buffer.byteLength(name) > 255) {
		throw new Error('name length must be less than 255 bytes');
	}
	if (data && typeof(data) !== 'object') {
		throw new Error('data must be an object');
	}
	// Clone data before serialization pass so objects are not modified.
	try {
		data = JSON.parse(JSON.stringify(data || {}));
	} catch (e) {
		throw new Error('data could not be cloned');
	}
	this._send({
		event: name,
		data: serialize(data, []),
		options: options
	});
};

/**
 * Retry event.
 *
 * @private
 * @param {Object} data the data object
 * @param {String} reason the retry reason
 * @param {Object} opts the options object
 */
PubSubClient.prototype._retry = function (data, reason, opts) {
	debug('retry called', reason, opts);
	if (this.disabled) {
		debug('retry ignored, disabled=%d', !!this.disabled, new Error().stack);
		return;
	}
	// run again with a small backoff each time
	setTimeout(() => this._send(data), Math.max(500, this.retry * 500));
	this.emit('retry', reason, opts, this.retry);
};

/**
 * Sending event to the server.
 *
 * @private
 * @param {Object} data the data object
 * @return {void}
 */
PubSubClient.prototype._send = function (data) {
	if (this.disabled) {
		return false;
	}
	debug('_send');
	let self = this;
	if (!fingerprint) {
		// fetch the fingerprint and re-run this method again
		getComputerFingerprint(() => this._send.apply(this, arguments));
		return false;
	}

	this.retry = (this.retry || 0) + 1;
	// shouldn't get here, but empty data slot
	if (!data) {
		return;
	}

	this._sending = true;
	let ticket = Date.now();
	this._sendingTS = ticket;

	let opts = {
		url: url.resolve(this.url, '/api/event'),
		method: 'post',
		json: data,
		headers: {
			'User-Agent': 'Appcelerator PubSub Client/' + version + ' (' + fingerprint + ')',
			'APIKey': this.key,
			'APISig': crypto.createHmac('SHA256', this.secret).update(JSON.stringify(data)).digest('base64')
		},
		gzip: true,
		timeout: this.timeout,
		followAllRedirects: true,
		rejectUnauthorized: !!~this.url.indexOf(environments.production.split('.').slice(-2).join('.'))
	};

	try {
		debug('sending web event', opts);
		let req = request(opts);
		// handle response
		req.on('response', function (resp) {
			// check current and if the same, change state, otherwise a new event has come
			// in since we got here
			if (ticket === self._sendingTS) {
				self._sending = false;
			}
			debug('received web response', resp && resp.statusCode);
			if (resp && resp.statusCode !== 200) {
				// an error which isn't a security error, try to push again
				if (resp.statusCode && !(/^(400|401)$/).test(resp.statusCode)) {
					return self._retry(data, resp.statusCode);
				}
				let err = new Error('invalid response');
				err.code = resp.statusCode;
				// if 401 that means the apikey, secret is wrong. disable before raising an error
				if (resp.statusCode === 401) {
					err.message = 'Unauthorized';
					self.emit('unauthorized', err, opts);
				}
				debug('error', err, resp.statusCode, resp.body);
			} else if (resp) {
				// reset our retry count on successfully sending
				self.retry = 0;
				// emit an event
				self.emit('response', resp, opts);
				debug('response received, status=%d, opts=%j', resp.statusCode, opts);
			}
		});
		// handle HTTP errors
		req.on('error', function (err) {
			debug('web request received error', err, opts);
			// check current and if the same, change state, otherwise a new event has come
			// in since we got here
			if (ticket === self._sendingTS) {
				self._sending = false;
			}
			return self._retry(data, err.code, opts);
		});
	} catch (E) {
		debug('web request received error', E, opts);
		self._retry(data, E.code, opts);
	}
};

let on = PubSubClient.prototype.on;
PubSubClient.prototype.on = function (name) {
	debug('on %s', name);
	// If the topics have been fetched then we can attempt to warn about events
	// that aren't configured to be received by this client
	if (this.config.topics) {
		let knownEvents = [ 'configured', 'unauthorized' ].concat(this.config.topics || []);
		// Check for an exact or regex match with a configured topic
		if (knownEvents.find(event => name === event || name === new RegExp(event))) {
			debug('Unexpected event' + name + '. This client may not be configured to receive this event.');
		}
	}
	return on.apply(this, arguments);
};

module.exports = PubSubClient;<|MERGE_RESOLUTION|>--- conflicted
+++ resolved
@@ -132,28 +132,6 @@
 
 	this.timeout = opts.timeout || 10000;
 
-<<<<<<< HEAD
-=======
-	let self = this;
-	if (opts.newrelic) {
-		let newrelic = opts.newrelic;
-		// on a retry, we are going to send a custom metric to newrelic if configured
-		this.on('retry', function (code, opts, retries) {
-			var message = code || 'Event retry';
-			var err = new Error(message);
-			try {
-				newrelic.noticeError(err, {
-					key: opts.key,
-					url: self.url,
-					fingerprint: fingerprint,
-					retrycount: retries
-				});
-			} catch (e) {
-				self.emit('error', e);
-			}
-		});
-	}
->>>>>>> 06a76462
 	getComputerFingerprint();
 	this.fetchConfig();
 	// These functions need the client binding for use as a middleware/route
@@ -164,10 +142,10 @@
 util.inherits(PubSubClient, EventEmitter);
 
 /**
- * Close (deprecated).
+ * Stub deprecated close function.
  */
 PubSubClient.prototype.close = function () {
-	debug('pubsub.close() is deprecated. This function does nothing');
+	debug('pubsub.close function has been deprecated. Websocket connections are no longer supported.');
 };
 
 /**
@@ -176,7 +154,7 @@
  */
 PubSubClient.prototype.fetchConfig = function () {
 	// some random data to sign for the signature
-	let data = { },
+	let data = {},
 		opts = {
 			url: url.resolve(this.url, '/api/client/config'),
 			method: 'get',
